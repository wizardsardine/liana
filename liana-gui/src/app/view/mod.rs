--- conflicted
+++ resolved
@@ -24,7 +24,7 @@
 use warning::warn;
 
 use iced::{
-    widget::{responsive, row, scrollable, Space},
+    widget::{column, responsive, row, scrollable, Space},
     Length,
 };
 
@@ -384,25 +384,6 @@
             Column::new()
                 .push(warn(warning))
                 .push(
-<<<<<<< HEAD
-                    Container::new(scrollable(
-                        Column::new()
-                            .push(Space::with_height(Length::Fixed(150.0)))
-                            .push(
-                                Row::new()
-                                    .push(Space::with_width(Length::FillPortion(1)))
-                                    .push(
-                                        Container::new(content.into())
-                                            .width(Length::FillPortion(8))
-                                            .max_width(1500)
-                                            .height(Length::Shrink),
-                                    )
-                                    .push(Space::with_width(Length::FillPortion(1))),
-                            )
-                            .spacing(10)
-                            .height(Length::Shrink),
-                    ))
-=======
                     Container::new(
                         scrollable(row!(
                             Space::with_width(Length::FillPortion(1)),
@@ -413,7 +394,6 @@
                         ))
                         .on_scroll(|w| Message::Scroll(w.absolute_offset().y)),
                     )
->>>>>>> 9a9c0f07
                     .center_x(Length::Fill)
                     .style(theme::container::background)
                     .height(Length::Fill),
