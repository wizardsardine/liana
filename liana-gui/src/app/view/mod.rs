--- conflicted
+++ resolved
@@ -180,11 +180,7 @@
                     .push(coins_button)
                     .push(transactions_button)
                     .push(psbt_button)
-<<<<<<< HEAD
                     .push(buy_sell_button)
-=======
-                    .width(Length::Fill)
->>>>>>> 394b7bcc
                     .height(Length::Fill),
             )
             .push(
