mod cursor;
mod editor;
mod menu;
pub mod modal;
pub mod text_input;

use crate::theme::Theme;

<<<<<<< HEAD
pub type Element<'a, Message> = iced::Element<'a, Message, Theme, iced::Renderer>;
pub type Container<'a, Message> = iced::widget::Container<'a, Message, Theme, iced::Renderer>;
pub type Column<'a, Message> = iced::widget::Column<'a, Message, Theme, iced::Renderer>;
pub type Row<'a, Message> = iced::widget::Row<'a, Message, Theme, iced::Renderer>;
pub type Button<'a, Message> = iced::widget::Button<'a, Message, Theme, iced::Renderer>;
pub type CheckBox<'a, Message> = iced::widget::Checkbox<'a, Message, Theme, iced::Renderer>;
pub type Text<'a> = iced::widget::Text<'a, Theme, iced::Renderer>;
pub type TextInput<'a, Message> = text_input::TextInput<'a, Message, Theme, iced::Renderer>;
pub type Tooltip<'a> = iced::widget::Tooltip<'a, Theme, iced::Renderer>;
=======
pub type Renderer = iced::Renderer;
pub type Element<'a, Message> = iced::Element<'a, Message, Theme, Renderer>;
pub type Container<'a, Message> = iced::widget::Container<'a, Message, Theme, Renderer>;
pub type Column<'a, Message> = iced::widget::Column<'a, Message, Theme, Renderer>;
pub type Row<'a, Message> = iced::widget::Row<'a, Message, Theme, Renderer>;
pub type Button<'a, Message> = iced::widget::Button<'a, Message, Theme, Renderer>;
pub type CheckBox<'a, Message> = iced::widget::Checkbox<'a, Message, Theme, Renderer>;
pub type Text<'a> = iced::widget::Text<'a, Theme, Renderer>;
pub type Toggler<'a, Message> = iced::widget::Toggler<'a, Message, Theme, Renderer>;
pub type TextInput<'a, Message> = text_input::TextInput<'a, Message, Theme, Renderer>;
pub type Tooltip<'a> = iced::widget::Tooltip<'a, Theme, Renderer>;
>>>>>>> 52ff5e37
pub type ProgressBar<'a> = iced::widget::ProgressBar<'a, Theme>;
pub type PickList<'a, T, L, V, Message> =
    iced::widget::PickList<'a, T, L, V, Message, Theme, iced::Renderer>;
pub type Scrollable<'a, Message> = iced::widget::Scrollable<'a, Message, Theme, iced::Renderer>;
pub type Svg<'a> = iced::widget::Svg<'a, Theme>;<|MERGE_RESOLUTION|>--- conflicted
+++ resolved
@@ -6,17 +6,6 @@
 
 use crate::theme::Theme;
 
-<<<<<<< HEAD
-pub type Element<'a, Message> = iced::Element<'a, Message, Theme, iced::Renderer>;
-pub type Container<'a, Message> = iced::widget::Container<'a, Message, Theme, iced::Renderer>;
-pub type Column<'a, Message> = iced::widget::Column<'a, Message, Theme, iced::Renderer>;
-pub type Row<'a, Message> = iced::widget::Row<'a, Message, Theme, iced::Renderer>;
-pub type Button<'a, Message> = iced::widget::Button<'a, Message, Theme, iced::Renderer>;
-pub type CheckBox<'a, Message> = iced::widget::Checkbox<'a, Message, Theme, iced::Renderer>;
-pub type Text<'a> = iced::widget::Text<'a, Theme, iced::Renderer>;
-pub type TextInput<'a, Message> = text_input::TextInput<'a, Message, Theme, iced::Renderer>;
-pub type Tooltip<'a> = iced::widget::Tooltip<'a, Theme, iced::Renderer>;
-=======
 pub type Renderer = iced::Renderer;
 pub type Element<'a, Message> = iced::Element<'a, Message, Theme, Renderer>;
 pub type Container<'a, Message> = iced::widget::Container<'a, Message, Theme, Renderer>;
@@ -28,7 +17,6 @@
 pub type Toggler<'a, Message> = iced::widget::Toggler<'a, Message, Theme, Renderer>;
 pub type TextInput<'a, Message> = text_input::TextInput<'a, Message, Theme, Renderer>;
 pub type Tooltip<'a> = iced::widget::Tooltip<'a, Theme, Renderer>;
->>>>>>> 52ff5e37
 pub type ProgressBar<'a> = iced::widget::ProgressBar<'a, Theme>;
 pub type PickList<'a, T, L, V, Message> =
     iced::widget::PickList<'a, T, L, V, Message, Theme, iced::Renderer>;
